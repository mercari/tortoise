--- conflicted
+++ resolved
@@ -260,12 +260,8 @@
 	Expect(err).ShouldNot(HaveOccurred())
 	cli, err := vpa.New(mgr.GetConfig(), recorder)
 	Expect(err).ShouldNot(HaveOccurred())
-<<<<<<< HEAD
-
-	hpaS, err := hpa.New(mgr.GetClient(), recorder, 0.95, 90, 25, time.Hour, 1000, 10000, 3, []config_file.ServiceGroup{}, []config_file.MaximumMaxReplicasPerGroup{}, ".*-exclude-metric")
-=======
-	hpaS, err := hpa.New(mgr.GetClient(), recorder, 0.95, 90, 25, time.Hour, nil, 1000, 10000, 3, ".*-exclude-metric")
->>>>>>> c101dfbd
+
+	hpaS, err := hpa.New(mgr.GetClient(), recorder, 0.95, 90, 25, time.Hour, nil, 1000, 10000, 3, []config_file.ServiceGroup{}, []config_file.MaximumMaxReplicasPerGroup{}, ".*-exclude-metric")
 	Expect(err).ShouldNot(HaveOccurred())
 	reconciler := &TortoiseReconciler{
 		Scheme:             scheme,
