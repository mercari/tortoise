--- conflicted
+++ resolved
@@ -5330,13 +5330,8 @@
 					},
 				},
 			},
-<<<<<<< HEAD
-			emergencyModeGracePeriod: 5 * time.Minute, // Grace period longer than failure time
-			expected:                 true,            // Should NOT trigger emergency mode
-=======
 			emergencyModeGracePeriod: defaultEmergencyModeGracePeriod, // Grace period longer than failure time
 			expected:                 true,                            // Should NOT trigger emergency mode
->>>>>>> 78543510
 			description:              "Recent failure within grace period should return true (no emergency)",
 		},
 		{
@@ -5373,13 +5368,8 @@
 					},
 				},
 			},
-<<<<<<< HEAD
-			emergencyModeGracePeriod: 5 * time.Minute, // Grace period shorter than failure time
-			expected:                 false,           // Should trigger emergency mode
-=======
 			emergencyModeGracePeriod: defaultEmergencyModeGracePeriod, // Grace period shorter than failure time
 			expected:                 false,                           // Should trigger emergency mode
->>>>>>> 78543510
 			description:              "Old failure beyond grace period should return false (trigger emergency)",
 		},
 		{
@@ -5454,11 +5444,7 @@
 					},
 				},
 			},
-<<<<<<< HEAD
-			emergencyModeGracePeriod: 5 * time.Minute,
-=======
 			emergencyModeGracePeriod: defaultEmergencyModeGracePeriod,
->>>>>>> 78543510
 			expected:                 true, // Should work normally
 			description:              "Normal HPA operation should not be affected by grace period",
 		},
@@ -5503,11 +5489,7 @@
 					},
 				},
 			},
-<<<<<<< HEAD
-			emergencyModeGracePeriod: 5 * time.Minute,
-=======
 			emergencyModeGracePeriod: defaultEmergencyModeGracePeriod,
->>>>>>> 78543510
 			expected:                 false, // Should trigger emergency mode due to old condition
 			description:              "With multiple conditions, should trigger emergency if any are beyond grace period",
 		},
