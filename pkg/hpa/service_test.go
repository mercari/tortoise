--- conflicted
+++ resolved
@@ -2751,11 +2751,7 @@
 
 	for _, tt := range tests {
 		t.Run(tt.name, func(t *testing.T) {
-<<<<<<< HEAD
-			c, err := New(fake.NewClientBuilder().WithRuntimeObjects(tt.initialHPA).Build(), record.NewFakeRecorder(10), 0.95, 90, 50, time.Hour, 1000, 10001, 3, []config.ServiceGroup{}, []config.MaximumMaxReplicasPerGroup{}, tt.excludeMetricRegex)
-=======
-			c, err := New(fake.NewClientBuilder().WithRuntimeObjects(tt.initialHPA).Build(), record.NewFakeRecorder(10), 0.95, 90, 50, time.Hour, nil, 1000, 10001, 3, tt.excludeMetricRegex)
->>>>>>> c101dfbd
+			c, err := New(fake.NewClientBuilder().WithRuntimeObjects(tt.initialHPA).Build(), record.NewFakeRecorder(10), 0.95, 90, 50, time.Hour, nil, 1000, 10001, 3, []config.ServiceGroup{}, []config.MaximumMaxReplicasPerGroup{}, tt.excludeMetricRegex)
 			if err != nil {
 				t.Fatalf("New() error = %v", err)
 			}
@@ -3068,20 +3064,12 @@
 	}
 	for _, tt := range tests {
 		t.Run(tt.name, func(t *testing.T) {
-<<<<<<< HEAD
-			c, err := New(fake.NewClientBuilder().Build(), record.NewFakeRecorder(10), 0.95, 90, 100, time.Hour, 100, 1000, 3, []config.ServiceGroup{}, []config.MaximumMaxReplicasPerGroup{}, "")
-=======
-			c, err := New(fake.NewClientBuilder().Build(), record.NewFakeRecorder(10), 0.95, 90, 100, time.Hour, nil, 100, 1000, 3, "")
->>>>>>> c101dfbd
+			c, err := New(fake.NewClientBuilder().Build(), record.NewFakeRecorder(10), 0.95, 90, 100, time.Hour, nil, 100, 1000, 3, []config.ServiceGroup{}, []config.MaximumMaxReplicasPerGroup{}, "")
 			if err != nil {
 				t.Fatalf("New() error = %v", err)
 			}
 			if tt.initialHPA != nil {
-<<<<<<< HEAD
-				c, err = New(fake.NewClientBuilder().WithRuntimeObjects(tt.initialHPA).Build(), record.NewFakeRecorder(10), 0.95, 90, 100, time.Hour, 100, 1000, 3, []config.ServiceGroup{}, []config.MaximumMaxReplicasPerGroup{}, "")
-=======
-				c, err = New(fake.NewClientBuilder().WithRuntimeObjects(tt.initialHPA).Build(), record.NewFakeRecorder(10), 0.95, 90, 100, time.Hour, nil, 100, 1000, 3, "")
->>>>>>> c101dfbd
+				c, err = New(fake.NewClientBuilder().WithRuntimeObjects(tt.initialHPA).Build(), record.NewFakeRecorder(10), 0.95, 90, 100, time.Hour, nil, 100, 1000, 3, []config.ServiceGroup{}, []config.MaximumMaxReplicasPerGroup{}, "")
 				if err != nil {
 					t.Fatalf("New() error = %v", err)
 				}
@@ -4634,20 +4622,12 @@
 	}
 	for _, tt := range tests {
 		t.Run(tt.name, func(t *testing.T) {
-<<<<<<< HEAD
-			c, err := New(fake.NewClientBuilder().Build(), record.NewFakeRecorder(10), 0.95, 90, 100, time.Hour, 1000, 10000, 3, []config.ServiceGroup{}, []config.MaximumMaxReplicasPerGroup{}, "")
-=======
-			c, err := New(fake.NewClientBuilder().Build(), record.NewFakeRecorder(10), 0.95, 90, 100, time.Hour, nil, 1000, 10000, 3, "")
->>>>>>> c101dfbd
+			c, err := New(fake.NewClientBuilder().Build(), record.NewFakeRecorder(10), 0.95, 90, 100, time.Hour, nil, 1000, 10000, 3, []config.ServiceGroup{}, []config.MaximumMaxReplicasPerGroup{}, "")
 			if err != nil {
 				t.Fatalf("New() error = %v", err)
 			}
 			if tt.initialHPA != nil {
-<<<<<<< HEAD
-				c, err = New(fake.NewClientBuilder().WithRuntimeObjects(tt.initialHPA).Build(), record.NewFakeRecorder(10), 0.95, 90, 100, time.Hour, 1000, 10000, 3, []config.ServiceGroup{}, []config.MaximumMaxReplicasPerGroup{}, "")
-=======
-				c, err = New(fake.NewClientBuilder().WithRuntimeObjects(tt.initialHPA).Build(), record.NewFakeRecorder(10), 0.95, 90, 100, time.Hour, nil, 1000, 10000, 3, "")
->>>>>>> c101dfbd
+				c, err = New(fake.NewClientBuilder().WithRuntimeObjects(tt.initialHPA).Build(), record.NewFakeRecorder(10), 0.95, 90, 100, time.Hour, nil, 1000, 10000, 3, []config.ServiceGroup{}, []config.MaximumMaxReplicasPerGroup{}, "")
 				if err != nil {
 					t.Fatalf("New() error = %v", err)
 				}
@@ -5271,11 +5251,7 @@
 	}
 	for _, tt := range tests {
 		t.Run(tt.name, func(t *testing.T) {
-<<<<<<< HEAD
-			c, err := New(fake.NewClientBuilder().Build(), record.NewFakeRecorder(10), 0.95, 90, 100, time.Hour, 100, 1000, 3, []config.ServiceGroup{}, []config.MaximumMaxReplicasPerGroup{}, "")
-=======
-			c, err := New(fake.NewClientBuilder().Build(), record.NewFakeRecorder(10), 0.95, 90, 100, time.Hour, nil, 100, 1000, 3, "")
->>>>>>> c101dfbd
+			c, err := New(fake.NewClientBuilder().Build(), record.NewFakeRecorder(10), 0.95, 90, 100, time.Hour, nil, 100, 1000, 3, []config.ServiceGroup{}, []config.MaximumMaxReplicasPerGroup{}, "")
 			if err != nil {
 				t.Fatalf("New() error = %v", err)
 			}
@@ -5690,6 +5666,7 @@
 				90,                       // MaximumTargetResourceUtilization
 				50,                       // MaximumMaxReplicas (global)
 				time.Hour,                // HPATargetUtilizationUpdateInterval
+				nil,                      // DefaultHPABehavior
 				3,                        // MinimumMinReplicas
 				100,                      // MaximumMinReplicas
 				70,                       // MinimumTargetResourceUtilization
