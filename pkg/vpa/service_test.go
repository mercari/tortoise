package vpa

import (
	"context"
	"testing"
	"time"

	"github.com/google/go-cmp/cmp"
	"github.com/google/go-cmp/cmp/cmpopts"
	v1 "k8s.io/api/core/v1"
	"k8s.io/apimachinery/pkg/api/resource"
	metav1 "k8s.io/apimachinery/pkg/apis/meta/v1"
	vpav1 "k8s.io/autoscaler/vertical-pod-autoscaler/pkg/apis/autoscaling.k8s.io/v1"
	"k8s.io/autoscaler/vertical-pod-autoscaler/pkg/client/clientset/versioned/fake"
	"k8s.io/client-go/tools/record"

	"github.com/mercari/tortoise/api/v1beta3"
	autoscalingv1beta3 "github.com/mercari/tortoise/api/v1beta3"
)

func TestMakeAllVerticalContainerResourcePhaseRunning(t *testing.T) {
	type args struct {
		tortoise *autoscalingv1beta3.Tortoise
	}
	tests := []struct {
		name string
		args args
		want *autoscalingv1beta3.Tortoise
	}{
		{
			name: "modified correctly",
			args: args{
				tortoise: &autoscalingv1beta3.Tortoise{
					ObjectMeta: metav1.ObjectMeta{
						Name:      "tortoise",
						Namespace: "default",
					},
					Status: autoscalingv1beta3.TortoiseStatus{
						AutoscalingPolicy: []autoscalingv1beta3.ContainerAutoscalingPolicy{
							{
								ContainerName: "app",
								Policy: map[v1.ResourceName]v1beta3.AutoscalingType{
									v1.ResourceMemory: v1beta3.AutoscalingTypeVertical,
									v1.ResourceCPU:    v1beta3.AutoscalingTypeHorizontal,
								},
							},
							{
								ContainerName: "istio-proxy",
								Policy: map[v1.ResourceName]v1beta3.AutoscalingType{
									v1.ResourceMemory: v1beta3.AutoscalingTypeVertical,
									v1.ResourceCPU:    v1beta3.AutoscalingTypeHorizontal,
								},
							},
						},
						ContainerResourcePhases: []autoscalingv1beta3.ContainerResourcePhases{
							{
								ContainerName: "app",
								ResourcePhases: map[v1.ResourceName]autoscalingv1beta3.ResourcePhase{
									v1.ResourceCPU: {
										Phase: autoscalingv1beta3.ContainerResourcePhaseGatheringData,
									},
									v1.ResourceMemory: {
										Phase: autoscalingv1beta3.ContainerResourcePhaseGatheringData,
									},
								},
							},
							{
								ContainerName: "istio-proxy",
								ResourcePhases: map[v1.ResourceName]autoscalingv1beta3.ResourcePhase{
									v1.ResourceCPU: {
										Phase: autoscalingv1beta3.ContainerResourcePhaseGatheringData,
									},
									v1.ResourceMemory: {
										Phase: autoscalingv1beta3.ContainerResourcePhaseGatheringData,
									},
								},
							},
						},
					},
				},
			},
			want: &autoscalingv1beta3.Tortoise{
				ObjectMeta: metav1.ObjectMeta{
					Name:      "tortoise",
					Namespace: "default",
				},
				Status: autoscalingv1beta3.TortoiseStatus{
					AutoscalingPolicy: []autoscalingv1beta3.ContainerAutoscalingPolicy{
						{
							ContainerName: "app",
							Policy: map[v1.ResourceName]v1beta3.AutoscalingType{
								v1.ResourceMemory: v1beta3.AutoscalingTypeVertical,
								v1.ResourceCPU:    v1beta3.AutoscalingTypeHorizontal,
							},
						},
						{
							ContainerName: "istio-proxy",
							Policy: map[v1.ResourceName]v1beta3.AutoscalingType{
								v1.ResourceMemory: v1beta3.AutoscalingTypeVertical,
								v1.ResourceCPU:    v1beta3.AutoscalingTypeHorizontal,
							},
						},
					},
					ContainerResourcePhases: []autoscalingv1beta3.ContainerResourcePhases{
						{
							ContainerName: "app",
							ResourcePhases: map[v1.ResourceName]autoscalingv1beta3.ResourcePhase{
								v1.ResourceCPU: {
									Phase: autoscalingv1beta3.ContainerResourcePhaseGatheringData,
								},
								v1.ResourceMemory: {
									Phase: autoscalingv1beta3.ContainerResourcePhaseWorking,
								},
							},
						},
						{
							ContainerName: "istio-proxy",
							ResourcePhases: map[v1.ResourceName]autoscalingv1beta3.ResourcePhase{
								v1.ResourceCPU: {
									Phase: autoscalingv1beta3.ContainerResourcePhaseGatheringData,
								},
								v1.ResourceMemory: {
									Phase: autoscalingv1beta3.ContainerResourcePhaseWorking,
								},
							},
						},
					},
				},
			},
		},
	}
	for _, tt := range tests {
		t.Run(tt.name, func(t *testing.T) {
			got := SetAllVerticalContainerResourcePhaseWorking(tt.args.tortoise, time.Now())

			// use diff to compare
			if diff := cmp.Diff(got, tt.want, cmpopts.IgnoreTypes(metav1.Time{})); diff != "" {
				t.Fatalf("MakeAllVerticalContainerResourcePhaseRunning() mismatch (-want +got):\n%s", diff)
			}
		})
	}
}

<<<<<<< HEAD
func TestVPAContainerResourcePolicy(t *testing.T) {
	now := metav1.NewTime(time.Date(2022, 1, 1, 1, 1, 1, 1, time.UTC))

	type args struct {
		ctx          context.Context
		initTortoise *autoscalingv1beta3.Tortoise
		tortoise     *autoscalingv1beta3.Tortoise
		now          time.Time
	}
	tests := []struct {
		name         string
		args         args
		initialVPA   *vpav1.VerticalPodAutoscaler
		want         *vpav1.VerticalPodAutoscaler
		wantTortoise *autoscalingv1beta3.Tortoise
		wantErr      bool
	}{
		{
			name: "modified correctly",
			args: args{
				ctx: context.Background(),
				initTortoise: &autoscalingv1beta3.Tortoise{
					ObjectMeta: metav1.ObjectMeta{
						Name:      "tortoise",
						Namespace: "default",
					},
					Status: autoscalingv1beta3.TortoiseStatus{
						AutoscalingPolicy: []autoscalingv1beta3.ContainerAutoscalingPolicy{
							{
								ContainerName: "app",
								Policy: map[v1.ResourceName]v1beta3.AutoscalingType{
									v1.ResourceMemory: v1beta3.AutoscalingTypeVertical,
									v1.ResourceCPU:    v1beta3.AutoscalingTypeHorizontal,
								},
							},
							{
								ContainerName: "istio-proxy",
								Policy: map[v1.ResourceName]v1beta3.AutoscalingType{
									v1.ResourceMemory: v1beta3.AutoscalingTypeVertical,
									v1.ResourceCPU:    v1beta3.AutoscalingTypeHorizontal,
								},
							},
						},
						ContainerResourcePhases: []autoscalingv1beta3.ContainerResourcePhases{
							{
								ContainerName: "app",
								ResourcePhases: map[v1.ResourceName]autoscalingv1beta3.ResourcePhase{
									v1.ResourceCPU: {
										Phase: autoscalingv1beta3.ContainerResourcePhaseGatheringData,
									},
									v1.ResourceMemory: {
										Phase: autoscalingv1beta3.ContainerResourcePhaseGatheringData,
									},
								},
							},
							{
								ContainerName: "istio-proxy",
								ResourcePhases: map[v1.ResourceName]autoscalingv1beta3.ResourcePhase{
									v1.ResourceCPU: {
										Phase: autoscalingv1beta3.ContainerResourcePhaseGatheringData,
									},
									v1.ResourceMemory: {
										Phase: autoscalingv1beta3.ContainerResourcePhaseGatheringData,
									},
								},
							},
						},
					},
					Spec: autoscalingv1beta3.TortoiseSpec{
						ResourcePolicy: []autoscalingv1beta3.ContainerResourcePolicy{
							{
								ContainerName: "app",
								MinAllocatedResources: v1.ResourceList{
									v1.ResourceMemory: resource.MustParse("0.5Gi"),
									v1.ResourceCPU:    resource.MustParse("0.5"),
								},
							},
							{
								ContainerName: "istio-proxy",
								MinAllocatedResources: v1.ResourceList{
									v1.ResourceMemory: resource.MustParse("0.5Gi"),
									v1.ResourceCPU:    resource.MustParse("0.5"),
								},
							},
						},
					},
				},
				tortoise: &autoscalingv1beta3.Tortoise{
					ObjectMeta: metav1.ObjectMeta{
						Name:      "tortoise",
						Namespace: "default",
					},
					Status: autoscalingv1beta3.TortoiseStatus{
						AutoscalingPolicy: []autoscalingv1beta3.ContainerAutoscalingPolicy{
							{
								ContainerName: "app",
								Policy: map[v1.ResourceName]v1beta3.AutoscalingType{
									v1.ResourceMemory: v1beta3.AutoscalingTypeVertical,
									v1.ResourceCPU:    v1beta3.AutoscalingTypeHorizontal,
								},
							},
							{
								ContainerName: "istio-proxy",
								Policy: map[v1.ResourceName]v1beta3.AutoscalingType{
									v1.ResourceMemory: v1beta3.AutoscalingTypeVertical,
									v1.ResourceCPU:    v1beta3.AutoscalingTypeHorizontal,
								},
							},
						},
						ContainerResourcePhases: []autoscalingv1beta3.ContainerResourcePhases{
							{
								ContainerName: "app",
								ResourcePhases: map[v1.ResourceName]autoscalingv1beta3.ResourcePhase{
									v1.ResourceCPU: {
										Phase: autoscalingv1beta3.ContainerResourcePhaseGatheringData,
									},
									v1.ResourceMemory: {
										Phase: autoscalingv1beta3.ContainerResourcePhaseGatheringData,
									},
								},
							},
							{
								ContainerName: "istio-proxy",
								ResourcePhases: map[v1.ResourceName]autoscalingv1beta3.ResourcePhase{
									v1.ResourceCPU: {
										Phase: autoscalingv1beta3.ContainerResourcePhaseGatheringData,
									},
									v1.ResourceMemory: {
										Phase: autoscalingv1beta3.ContainerResourcePhaseGatheringData,
									},
								},
							},
						},
					},
					Spec: autoscalingv1beta3.TortoiseSpec{
						ResourcePolicy: []autoscalingv1beta3.ContainerResourcePolicy{
							{
								ContainerName: "app",
								MinAllocatedResources: v1.ResourceList{
									v1.ResourceMemory: resource.MustParse("1Gi"),
									v1.ResourceCPU:    resource.MustParse("1"),
								},
							},
							{
								ContainerName: "istio-proxy",
								MinAllocatedResources: v1.ResourceList{
									v1.ResourceMemory: resource.MustParse("1Gi"),
									v1.ResourceCPU:    resource.MustParse("1"),
								},
							},
						},
					},
				},
				now: now.Time,
			},
			initialVPA: &vpav1.VerticalPodAutoscaler{
				ObjectMeta: metav1.ObjectMeta{
					Name:      "tortoise-updater-tortoise",
					Namespace: "default",
				},
				Spec: vpav1.VerticalPodAutoscalerSpec{
					ResourcePolicy: &vpav1.PodResourcePolicy{
						ContainerPolicies: []vpav1.ContainerResourcePolicy{
							{
								ContainerName: "app",
								MinAllowed: v1.ResourceList{
									v1.ResourceMemory: resource.MustParse("0.5Gi"),
									v1.ResourceCPU:    resource.MustParse("0.5"),
								},
							},
							{
								ContainerName: "istio-proxy",
								MinAllowed: v1.ResourceList{
									v1.ResourceMemory: resource.MustParse("0.5Gi"),
									v1.ResourceCPU:    resource.MustParse("0.5"),
								},
							},
						},
					},
				},
			},
			want: &vpav1.VerticalPodAutoscaler{
				ObjectMeta: metav1.ObjectMeta{
					Name:      "tortoise-updater-tortoise",
					Namespace: "default",
				},
				Spec: vpav1.VerticalPodAutoscalerSpec{
					ResourcePolicy: &vpav1.PodResourcePolicy{
						ContainerPolicies: []vpav1.ContainerResourcePolicy{
							{
								ContainerName: "app",
								MinAllowed: v1.ResourceList{
=======
func TestService_UpdateVPAFromTortoiseRecommendation(t *testing.T) {
	tests := []struct {
		name       string
		initialVPA *vpav1.VerticalPodAutoscaler
		tortoise   *autoscalingv1beta3.Tortoise
		want       *vpav1.VerticalPodAutoscaler
		wantErr    bool
	}{
		{
			name: "VPA is modified when tortoise is Auto mode",
			tortoise: &autoscalingv1beta3.Tortoise{
				ObjectMeta: metav1.ObjectMeta{
					Name:      "tortoise",
					Namespace: "default",
				},
				Spec: autoscalingv1beta3.TortoiseSpec{
					UpdateMode: autoscalingv1beta3.UpdateModeAuto,
				},
				Status: autoscalingv1beta3.TortoiseStatus{
					Recommendations: autoscalingv1beta3.Recommendations{
						Vertical: autoscalingv1beta3.VerticalRecommendations{
							ContainerResourceRecommendation: []autoscalingv1beta3.RecommendedContainerResources{
								{
									ContainerName: "app",
									RecommendedResource: v1.ResourceList{
										v1.ResourceMemory: resource.MustParse("1Gi"),
										v1.ResourceCPU:    resource.MustParse("1"),
									},
								},
								{
									ContainerName: "sidecar",
									RecommendedResource: v1.ResourceList{
										v1.ResourceMemory: resource.MustParse("1Gi"),
										v1.ResourceCPU:    resource.MustParse("1"),
									},
								},
							},
						},
					},
				},
			},
			initialVPA: &vpav1.VerticalPodAutoscaler{
				ObjectMeta: metav1.ObjectMeta{
					Name:      tortoiseUpdaterVPANamePrefix + "tortoise",
					Namespace: "default",
				},
				Status: vpav1.VerticalPodAutoscalerStatus{},
			},
			want: &vpav1.VerticalPodAutoscaler{
				ObjectMeta: metav1.ObjectMeta{
					Name:      tortoiseUpdaterVPANamePrefix + "tortoise",
					Namespace: "default",
				},
				Status: vpav1.VerticalPodAutoscalerStatus{
					Recommendation: &vpav1.RecommendedPodResources{
						ContainerRecommendations: []vpav1.RecommendedContainerResources{
							{
								ContainerName: "app",
								Target: v1.ResourceList{
									v1.ResourceMemory: resource.MustParse("1Gi"),
									v1.ResourceCPU:    resource.MustParse("1"),
								},
								LowerBound: v1.ResourceList{
									v1.ResourceMemory: resource.MustParse("1Gi"),
									v1.ResourceCPU:    resource.MustParse("1"),
								},
								UpperBound: v1.ResourceList{
									v1.ResourceMemory: resource.MustParse("1Gi"),
									v1.ResourceCPU:    resource.MustParse("1"),
								},
								UncappedTarget: v1.ResourceList{
>>>>>>> 7e93ba7e
									v1.ResourceMemory: resource.MustParse("1Gi"),
									v1.ResourceCPU:    resource.MustParse("1"),
								},
							},
							{
<<<<<<< HEAD
								ContainerName: "istio-proxy",
								MinAllowed: v1.ResourceList{
=======
								ContainerName: "sidecar",
								Target: v1.ResourceList{
									v1.ResourceMemory: resource.MustParse("1Gi"),
									v1.ResourceCPU:    resource.MustParse("1"),
								},
								LowerBound: v1.ResourceList{
									v1.ResourceMemory: resource.MustParse("1Gi"),
									v1.ResourceCPU:    resource.MustParse("1"),
								},
								UpperBound: v1.ResourceList{
									v1.ResourceMemory: resource.MustParse("1Gi"),
									v1.ResourceCPU:    resource.MustParse("1"),
								},
								UncappedTarget: v1.ResourceList{
>>>>>>> 7e93ba7e
									v1.ResourceMemory: resource.MustParse("1Gi"),
									v1.ResourceCPU:    resource.MustParse("1"),
								},
							},
						},
					},
				},
			},
<<<<<<< HEAD
			wantTortoise: &autoscalingv1beta3.Tortoise{
=======
		},
		{
			name: "VPA is NOT modified when tortoise is Off mode",
			tortoise: &autoscalingv1beta3.Tortoise{
>>>>>>> 7e93ba7e
				ObjectMeta: metav1.ObjectMeta{
					Name:      "tortoise",
					Namespace: "default",
				},
<<<<<<< HEAD
				Status: autoscalingv1beta3.TortoiseStatus{
					AutoscalingPolicy: []autoscalingv1beta3.ContainerAutoscalingPolicy{
						{
							ContainerName: "app",
							Policy: map[v1.ResourceName]v1beta3.AutoscalingType{
								v1.ResourceMemory: v1beta3.AutoscalingTypeVertical,
								v1.ResourceCPU:    v1beta3.AutoscalingTypeHorizontal,
							},
						},
						{
							ContainerName: "istio-proxy",
							Policy: map[v1.ResourceName]v1beta3.AutoscalingType{
								v1.ResourceMemory: v1beta3.AutoscalingTypeVertical,
								v1.ResourceCPU:    v1beta3.AutoscalingTypeHorizontal,
							},
						},
					},
					ContainerResourcePhases: []autoscalingv1beta3.ContainerResourcePhases{
						{
							ContainerName: "app",
							ResourcePhases: map[v1.ResourceName]autoscalingv1beta3.ResourcePhase{
								v1.ResourceCPU: {
									Phase: autoscalingv1beta3.ContainerResourcePhaseGatheringData,
								},
								v1.ResourceMemory: {
									Phase: autoscalingv1beta3.ContainerResourcePhaseGatheringData,
								},
							},
						},
						{
							ContainerName: "istio-proxy",
							ResourcePhases: map[v1.ResourceName]autoscalingv1beta3.ResourcePhase{
								v1.ResourceCPU: {
									Phase: autoscalingv1beta3.ContainerResourcePhaseGatheringData,
								},
								v1.ResourceMemory: {
									Phase: autoscalingv1beta3.ContainerResourcePhaseGatheringData,
								},
							},
						},
					},
				},
				Spec: autoscalingv1beta3.TortoiseSpec{
					ResourcePolicy: []autoscalingv1beta3.ContainerResourcePolicy{
						{
							ContainerName: "app",
							MinAllocatedResources: v1.ResourceList{
								v1.ResourceMemory: resource.MustParse("1Gi"),
								v1.ResourceCPU:    resource.MustParse("1"),
							},
						},
						{
							ContainerName: "istio-proxy",
							MinAllocatedResources: v1.ResourceList{
								v1.ResourceMemory: resource.MustParse("1Gi"),
								v1.ResourceCPU:    resource.MustParse("1"),
							},
						},
					},
				},
=======
				Spec: autoscalingv1beta3.TortoiseSpec{
					UpdateMode: autoscalingv1beta3.UpdateModeOff,
				},
				Status: autoscalingv1beta3.TortoiseStatus{
					Recommendations: autoscalingv1beta3.Recommendations{
						Vertical: autoscalingv1beta3.VerticalRecommendations{
							ContainerResourceRecommendation: []autoscalingv1beta3.RecommendedContainerResources{
								{
									ContainerName: "app",
									RecommendedResource: v1.ResourceList{
										v1.ResourceMemory: resource.MustParse("1Gi"),
										v1.ResourceCPU:    resource.MustParse("1"),
									},
								},
								{
									ContainerName: "sidecar",
									RecommendedResource: v1.ResourceList{
										v1.ResourceMemory: resource.MustParse("1Gi"),
										v1.ResourceCPU:    resource.MustParse("1"),
									},
								},
							},
						},
					},
				},
			},
			initialVPA: &vpav1.VerticalPodAutoscaler{
				ObjectMeta: metav1.ObjectMeta{
					Name:      tortoiseUpdaterVPANamePrefix + "tortoise",
					Namespace: "default",
				},
				Status: vpav1.VerticalPodAutoscalerStatus{},
			},
			want: &vpav1.VerticalPodAutoscaler{
				ObjectMeta: metav1.ObjectMeta{
					Name:      tortoiseUpdaterVPANamePrefix + "tortoise",
					Namespace: "default",
				},
				Status: vpav1.VerticalPodAutoscalerStatus{},
>>>>>>> 7e93ba7e
			},
		},
	}
	for _, tt := range tests {
		t.Run(tt.name, func(t *testing.T) {
			c := &Service{
				c:        fake.NewSimpleClientset(tt.initialVPA),
				recorder: record.NewFakeRecorder(10),
			}

<<<<<<< HEAD
			got, err := c.UpdateVPAContainerResourcePolicy(tt.args.ctx, tt.args.tortoise, tt.initialVPA)

			if (err != nil) != tt.wantErr {
				t.Errorf("UpdateVPAContainerResourcePolicy error = %v, wantErr %v", err, tt.wantErr)
				return
			}

			if d := cmp.Diff(tt.want.Spec, got.Spec); d != "" {
				t.Errorf("UpdateVPAContainerResourcePolicy vpa diff = %v", d)
=======
			got, err := c.UpdateVPAFromTortoiseRecommendation(context.Background(), tt.tortoise)
			if (err != nil) != tt.wantErr {
				t.Errorf("Service.UpdateVPAFromTortoiseRecommendation() error = %v, wantErr %v", err, tt.wantErr)
				return
			}
			if diff := cmp.Diff(got, tt.want); diff != "" {
				t.Errorf("Service.UpdateVPAFromTortoiseRecommendation() mismatch (-want +got):\n%s", diff)
>>>>>>> 7e93ba7e
			}
		})
	}
}<|MERGE_RESOLUTION|>--- conflicted
+++ resolved
@@ -141,7 +141,6 @@
 	}
 }
 
-<<<<<<< HEAD
 func TestVPAContainerResourcePolicy(t *testing.T) {
 	now := metav1.NewTime(time.Date(2022, 1, 1, 1, 1, 1, 1, time.UTC))
 
@@ -152,12 +151,11 @@
 		now          time.Time
 	}
 	tests := []struct {
-		name         string
-		args         args
-		initialVPA   *vpav1.VerticalPodAutoscaler
-		want         *vpav1.VerticalPodAutoscaler
-		wantTortoise *autoscalingv1beta3.Tortoise
-		wantErr      bool
+		name       string
+		args       args
+		initialVPA *vpav1.VerticalPodAutoscaler
+		want       *vpav1.VerticalPodAutoscaler
+		wantErr    bool
 	}{
 		{
 			name: "modified correctly",
@@ -334,225 +332,20 @@
 							{
 								ContainerName: "app",
 								MinAllowed: v1.ResourceList{
-=======
-func TestService_UpdateVPAFromTortoiseRecommendation(t *testing.T) {
-	tests := []struct {
-		name       string
-		initialVPA *vpav1.VerticalPodAutoscaler
-		tortoise   *autoscalingv1beta3.Tortoise
-		want       *vpav1.VerticalPodAutoscaler
-		wantErr    bool
-	}{
-		{
-			name: "VPA is modified when tortoise is Auto mode",
-			tortoise: &autoscalingv1beta3.Tortoise{
-				ObjectMeta: metav1.ObjectMeta{
-					Name:      "tortoise",
-					Namespace: "default",
-				},
-				Spec: autoscalingv1beta3.TortoiseSpec{
-					UpdateMode: autoscalingv1beta3.UpdateModeAuto,
-				},
-				Status: autoscalingv1beta3.TortoiseStatus{
-					Recommendations: autoscalingv1beta3.Recommendations{
-						Vertical: autoscalingv1beta3.VerticalRecommendations{
-							ContainerResourceRecommendation: []autoscalingv1beta3.RecommendedContainerResources{
-								{
-									ContainerName: "app",
-									RecommendedResource: v1.ResourceList{
-										v1.ResourceMemory: resource.MustParse("1Gi"),
-										v1.ResourceCPU:    resource.MustParse("1"),
-									},
-								},
-								{
-									ContainerName: "sidecar",
-									RecommendedResource: v1.ResourceList{
-										v1.ResourceMemory: resource.MustParse("1Gi"),
-										v1.ResourceCPU:    resource.MustParse("1"),
-									},
-								},
-							},
-						},
-					},
-				},
-			},
-			initialVPA: &vpav1.VerticalPodAutoscaler{
-				ObjectMeta: metav1.ObjectMeta{
-					Name:      tortoiseUpdaterVPANamePrefix + "tortoise",
-					Namespace: "default",
-				},
-				Status: vpav1.VerticalPodAutoscalerStatus{},
-			},
-			want: &vpav1.VerticalPodAutoscaler{
-				ObjectMeta: metav1.ObjectMeta{
-					Name:      tortoiseUpdaterVPANamePrefix + "tortoise",
-					Namespace: "default",
-				},
-				Status: vpav1.VerticalPodAutoscalerStatus{
-					Recommendation: &vpav1.RecommendedPodResources{
-						ContainerRecommendations: []vpav1.RecommendedContainerResources{
-							{
-								ContainerName: "app",
-								Target: v1.ResourceList{
 									v1.ResourceMemory: resource.MustParse("1Gi"),
 									v1.ResourceCPU:    resource.MustParse("1"),
 								},
-								LowerBound: v1.ResourceList{
+							},
+							{
+								ContainerName: "istio-proxy",
+								MinAllowed: v1.ResourceList{
 									v1.ResourceMemory: resource.MustParse("1Gi"),
 									v1.ResourceCPU:    resource.MustParse("1"),
 								},
-								UpperBound: v1.ResourceList{
-									v1.ResourceMemory: resource.MustParse("1Gi"),
-									v1.ResourceCPU:    resource.MustParse("1"),
-								},
-								UncappedTarget: v1.ResourceList{
->>>>>>> 7e93ba7e
-									v1.ResourceMemory: resource.MustParse("1Gi"),
-									v1.ResourceCPU:    resource.MustParse("1"),
-								},
-							},
-							{
-<<<<<<< HEAD
-								ContainerName: "istio-proxy",
-								MinAllowed: v1.ResourceList{
-=======
-								ContainerName: "sidecar",
-								Target: v1.ResourceList{
-									v1.ResourceMemory: resource.MustParse("1Gi"),
-									v1.ResourceCPU:    resource.MustParse("1"),
-								},
-								LowerBound: v1.ResourceList{
-									v1.ResourceMemory: resource.MustParse("1Gi"),
-									v1.ResourceCPU:    resource.MustParse("1"),
-								},
-								UpperBound: v1.ResourceList{
-									v1.ResourceMemory: resource.MustParse("1Gi"),
-									v1.ResourceCPU:    resource.MustParse("1"),
-								},
-								UncappedTarget: v1.ResourceList{
->>>>>>> 7e93ba7e
-									v1.ResourceMemory: resource.MustParse("1Gi"),
-									v1.ResourceCPU:    resource.MustParse("1"),
-								},
-							},
-						},
-					},
-				},
-			},
-<<<<<<< HEAD
-			wantTortoise: &autoscalingv1beta3.Tortoise{
-=======
-		},
-		{
-			name: "VPA is NOT modified when tortoise is Off mode",
-			tortoise: &autoscalingv1beta3.Tortoise{
->>>>>>> 7e93ba7e
-				ObjectMeta: metav1.ObjectMeta{
-					Name:      "tortoise",
-					Namespace: "default",
-				},
-<<<<<<< HEAD
-				Status: autoscalingv1beta3.TortoiseStatus{
-					AutoscalingPolicy: []autoscalingv1beta3.ContainerAutoscalingPolicy{
-						{
-							ContainerName: "app",
-							Policy: map[v1.ResourceName]v1beta3.AutoscalingType{
-								v1.ResourceMemory: v1beta3.AutoscalingTypeVertical,
-								v1.ResourceCPU:    v1beta3.AutoscalingTypeHorizontal,
-							},
-						},
-						{
-							ContainerName: "istio-proxy",
-							Policy: map[v1.ResourceName]v1beta3.AutoscalingType{
-								v1.ResourceMemory: v1beta3.AutoscalingTypeVertical,
-								v1.ResourceCPU:    v1beta3.AutoscalingTypeHorizontal,
-							},
-						},
-					},
-					ContainerResourcePhases: []autoscalingv1beta3.ContainerResourcePhases{
-						{
-							ContainerName: "app",
-							ResourcePhases: map[v1.ResourceName]autoscalingv1beta3.ResourcePhase{
-								v1.ResourceCPU: {
-									Phase: autoscalingv1beta3.ContainerResourcePhaseGatheringData,
-								},
-								v1.ResourceMemory: {
-									Phase: autoscalingv1beta3.ContainerResourcePhaseGatheringData,
-								},
-							},
-						},
-						{
-							ContainerName: "istio-proxy",
-							ResourcePhases: map[v1.ResourceName]autoscalingv1beta3.ResourcePhase{
-								v1.ResourceCPU: {
-									Phase: autoscalingv1beta3.ContainerResourcePhaseGatheringData,
-								},
-								v1.ResourceMemory: {
-									Phase: autoscalingv1beta3.ContainerResourcePhaseGatheringData,
-								},
-							},
-						},
-					},
-				},
-				Spec: autoscalingv1beta3.TortoiseSpec{
-					ResourcePolicy: []autoscalingv1beta3.ContainerResourcePolicy{
-						{
-							ContainerName: "app",
-							MinAllocatedResources: v1.ResourceList{
-								v1.ResourceMemory: resource.MustParse("1Gi"),
-								v1.ResourceCPU:    resource.MustParse("1"),
-							},
-						},
-						{
-							ContainerName: "istio-proxy",
-							MinAllocatedResources: v1.ResourceList{
-								v1.ResourceMemory: resource.MustParse("1Gi"),
-								v1.ResourceCPU:    resource.MustParse("1"),
-							},
-						},
-					},
-				},
-=======
-				Spec: autoscalingv1beta3.TortoiseSpec{
-					UpdateMode: autoscalingv1beta3.UpdateModeOff,
-				},
-				Status: autoscalingv1beta3.TortoiseStatus{
-					Recommendations: autoscalingv1beta3.Recommendations{
-						Vertical: autoscalingv1beta3.VerticalRecommendations{
-							ContainerResourceRecommendation: []autoscalingv1beta3.RecommendedContainerResources{
-								{
-									ContainerName: "app",
-									RecommendedResource: v1.ResourceList{
-										v1.ResourceMemory: resource.MustParse("1Gi"),
-										v1.ResourceCPU:    resource.MustParse("1"),
-									},
-								},
-								{
-									ContainerName: "sidecar",
-									RecommendedResource: v1.ResourceList{
-										v1.ResourceMemory: resource.MustParse("1Gi"),
-										v1.ResourceCPU:    resource.MustParse("1"),
-									},
-								},
-							},
-						},
-					},
-				},
-			},
-			initialVPA: &vpav1.VerticalPodAutoscaler{
-				ObjectMeta: metav1.ObjectMeta{
-					Name:      tortoiseUpdaterVPANamePrefix + "tortoise",
-					Namespace: "default",
-				},
-				Status: vpav1.VerticalPodAutoscalerStatus{},
-			},
-			want: &vpav1.VerticalPodAutoscaler{
-				ObjectMeta: metav1.ObjectMeta{
-					Name:      tortoiseUpdaterVPANamePrefix + "tortoise",
-					Namespace: "default",
-				},
-				Status: vpav1.VerticalPodAutoscalerStatus{},
->>>>>>> 7e93ba7e
+							},
+						},
+					},
+				},
 			},
 		},
 	}
@@ -563,7 +356,6 @@
 				recorder: record.NewFakeRecorder(10),
 			}
 
-<<<<<<< HEAD
 			got, err := c.UpdateVPAContainerResourcePolicy(tt.args.ctx, tt.args.tortoise, tt.initialVPA)
 
 			if (err != nil) != tt.wantErr {
@@ -573,15 +365,6 @@
 
 			if d := cmp.Diff(tt.want.Spec, got.Spec); d != "" {
 				t.Errorf("UpdateVPAContainerResourcePolicy vpa diff = %v", d)
-=======
-			got, err := c.UpdateVPAFromTortoiseRecommendation(context.Background(), tt.tortoise)
-			if (err != nil) != tt.wantErr {
-				t.Errorf("Service.UpdateVPAFromTortoiseRecommendation() error = %v, wantErr %v", err, tt.wantErr)
-				return
-			}
-			if diff := cmp.Diff(got, tt.want); diff != "" {
-				t.Errorf("Service.UpdateVPAFromTortoiseRecommendation() mismatch (-want +got):\n%s", diff)
->>>>>>> 7e93ba7e
 			}
 		})
 	}
